from __future__ import division
import datetime
import os
import warnings
import logging

from astropy.io import fits
from astropy.nddata import Cutout2D
from astropy.table import Table
from astropy.wcs import WCS
from matplotlib import patches
import matplotlib.pyplot as plt
import numpy as np
from tqdm import tqdm

from . import PACKAGEDIR
from .lightcurve import KeplerLightCurve, LightCurve
from .prf import SimpleKeplerPRF
from .utils import KeplerQualityFlags, plot_image, bkjd_to_time
from .mast import download_kepler_products


__all__ = ['KeplerTargetPixelFile']
log = logging.getLogger(__name__)


class TargetPixelFile(object):
    """
    Generic TargetPixelFile class
    """

    def properties(self):
        '''Print out a description of each of the non-callable attributes of a
        TargetPixelFile object.

        Prints in order of type (ints, strings, lists, arrays and others)
        Prints in alphabetical order.'''
        attrs = {}
        for attr in dir(self):
            if not attr.startswith('_'):
                res = getattr(self, attr)
                if callable(res):
                    continue
                if attr == 'hdu':
                    attrs[attr] = {'res': res, 'type': 'list'}
                    for idx, r in enumerate(res):
                        if idx == 0:
                            attrs[attr]['print'] = '{}'.format(r.header['EXTNAME'])
                        else:
<<<<<<< HEAD
                            attrs[attr]['print'] = '{}, {}'.format(
                                attrs[attr]['print'], '{}'.format(r.header['EXTNAME']))
=======
                            attrs[attr]['print'] = '{}, {}'.format(attrs[attr]['print'],
                                                                   '{}'.format(r.header['EXTNAME']))
>>>>>>> 62265b66
                    continue
                else:
                    attrs[attr] = {'res': res}
                if isinstance(res, int):
                    attrs[attr]['print'] = '{}'.format(res)
                    attrs[attr]['type'] = 'int'
                elif isinstance(res, np.ndarray):
                    attrs[attr]['print'] = 'array {}'.format(res.shape)
                    attrs[attr]['type'] = 'array'
                elif isinstance(res, list):
                    attrs[attr]['print'] = 'list length {}'.format(len(res))
                    attrs[attr]['type'] = 'list'
                elif isinstance(res, str):
                    if res == '':
                        attrs[attr]['print'] = '{}'.format('None')
                    else:
                        attrs[attr]['print'] = '{}'.format(res)
                    attrs[attr]['type'] = 'str'
                elif attr == 'wcs':
                    attrs[attr]['print'] = 'astropy.wcs.wcs.WCS'.format(attr)
                    attrs[attr]['type'] = 'other'
                else:
                    attrs[attr]['print'] = '{}'.format(type(res))
                    attrs[attr]['type'] = 'other'
        output = Table(names=['Attribute', 'Description'], dtype=[object, object])
        idx = 0
        types = ['int', 'str', 'list', 'array', 'other']
        for typ in types:
            for attr, dic in attrs.items():
                if dic['type'] == typ:
                    output.add_row([attr, dic['print']])
                    idx += 1
        output.pprint(max_lines=-1, max_width=-1)


class TessTargetPixelFile(TargetPixelFile):
    """
    Defines a TargetPixelFile class for the TESS Mission.
    Enables extraction of raw lightcurves and centroid positions.

    Attributes
    ----------
    path : str
        Path to a Kepler Target Pixel (FITS) File.
    quality_bitmask : str or int
        Bitmask specifying quality flags of cadences that should be ignored.
        If a string is passed, it has the following meaning:

            * "default": recommended quality mask
            * "hard": removes more flags, known to remove good data
            * "hardest": removes all data that has been flagged

    References
    ----------
    .. [1] Kepler: A Search for Terrestrial Planets. Kepler Archive Manual.
        http://archive.stsci.edu/kepler/manuals/archive_manual.pdf
    """
    pass


class KeplerTargetPixelFile(TargetPixelFile):
    """
    Defines a TargetPixelFile class for the Kepler/K2 Mission.
    Enables extraction of raw lightcurves and centroid positions.

    Attributes
    ----------
    path : str or `astropy.io.fits.HDUList`
        Path to a Kepler Target Pixel (FITS) File or a `HDUList` object.
    quality_bitmask : str or int
        Bitmask specifying quality flags of cadences that should be ignored.
        If `None` is passed, then no cadences are ignored.
        If a string is passed, it has the following meaning:

            * "default": recommended quality mask
            * "hard": removes more flags, known to remove good data
            * "hardest": removes all data that has been flagged

        See the `KeplerQualityFlags` class for details on the bitmasks.

    References
    ----------
    .. [1] Kepler: A Search for Terrestrial Planets. Kepler Archive Manual.
        http://archive.stsci.edu/kepler/manuals/archive_manual.pdf
    """

    def __init__(self, path, quality_bitmask='default', **kwargs):
        self.path = path
        if isinstance(path, fits.HDUList):
            self.hdu = path
        else:
            self.hdu = fits.open(self.path, **kwargs)
        self.quality_bitmask = quality_bitmask
        self.quality_mask = self._quality_mask(quality_bitmask)

    @staticmethod
    def from_archive(target, cadence='long', quarter=None, month=None,
                     campaign=None, radius=1., targetlimit=1, **kwargs):
        """Fetch a Target Pixel File from the Kepler/K2 data archive at MAST.

        Raises an `ArchiveError` if a unique TPF cannot be found.  For example,
        this is the case if a target was observed in multiple Quarters and the
        quarter parameter is unspecified.

        Parameters
        ----------
        target : str or int
            KIC/EPIC ID or object name.
        cadence : str
            'long' or 'short'.
        quarter, campaign : int, list of ints, or 'all'
            Kepler Quarter or K2 Campaign number.
        month : 1, 2, 3, list or 'all'
            For Kepler's prime mission, there are three short-cadence
            Target Pixel Files for each quarter, each covering one month.
            Hence, if cadence='short' you need to specify month=1, 2, or 3.
        radius : float
            Search radius in arcseconds. Default is 1 arcsecond.
        targetlimit : None or int
            If multiple targets are present within `radius`, limit the number
            of returned TargetPixelFile objects to `targetlimit`.
            If `None`, no limit is applied.
        kwargs : dict
            Keywords arguments passed to `KeplerTargetPixelFile`.

        Returns
        -------
        tpf : KeplerTargetPixelFile object.
        """
        path = download_kepler_products(
<<<<<<< HEAD
            target=target, filetype='Target Pixel', cadence=cadence,
            quarter=quarter, campaign=campaign, month=month, verbose=verbose,
            radius=radius, targetlimit=targetlimit)
=======
                    target=target, filetype='Target Pixel', cadence=cadence,
                    quarter=quarter, campaign=campaign, month=month,
                    radius=radius, targetlimit=targetlimit)
>>>>>>> 62265b66
        if len(path) == 1:
            return KeplerTargetPixelFile(path[0], **kwargs)
        return [KeplerTargetPixelFile(p, **kwargs) for p in path]

    def __repr__(self):
        return('KeplerTargetPixelFile Object (ID: {})'.format(self.keplerid))

    @property
    def hdu(self):
        return self._hdu

    @hdu.setter
    def hdu(self, value, keys=['FLUX', 'QUALITY']):
        '''Raises a ValueError exception if value does not appear to be a Target Pixel File.
        '''
        for key in keys:
            if ~(np.any([value[1].header[ttype] == key
<<<<<<< HEAD
                         for ttype in value[1].header['TTYPE*']])):
=======
                        for ttype in value[1].header['TTYPE*']])):
>>>>>>> 62265b66
                raise ValueError("File {} does not have a {} column, "
                                 "is this a target pixel file?".format(self.path, key))
        else:
            self._hdu = value

    def _quality_mask(self, bitmask):
        """Returns a boolean mask which flags all good-quality cadences.

        Parameters
        ----------
        bitmask : str or int
            Bitmask. See ref. [1], table 2-3.
        """
        if bitmask is None:
            return np.ones(len(self.hdu[1].data['TIME']), dtype=bool)
        elif isinstance(bitmask, str):
            bitmask = KeplerQualityFlags.OPTIONS[bitmask]
        return (self.hdu[1].data['QUALITY'] & bitmask) == 0

    def header(self, ext=0):
        """Returns the header for a given extension."""
        return self.hdu[ext].header

    def get_prf_model(self):
        """Returns an object of SimpleKeplerPRF initialized using the
        necessary metadata in the tpf object.

        Returns
        -------
        prf : instance of SimpleKeplerPRF
        """

        return SimpleKeplerPRF(channel=self.channel, shape=self.shape[1:],
                               column=self.column, row=self.row)

    @property
    def wcs(self):
        """Returns an astropy.wcs.WCS object with the World Coordinate System
        solution for the target pixel file.

        Returns
        -------
        w : astropy.wcs.WCS object
            WCS solution
        """
        # Use WCS keywords of the 5th column (FLUX)
        wcs_keywords = {'1CTYP5': 'CTYPE1',
                        '2CTYP5': 'CTYPE2',
                        '1CRPX5': 'CRPIX1',
                        '2CRPX5': 'CRPIX2',
                        '1CRVL5': 'CRVAL1',
                        '2CRVL5': 'CRVAL2',
                        '1CUNI5': 'CUNIT1',
                        '2CUNI5': 'CUNIT2',
                        '1CDLT5': 'CDELT1',
                        '2CDLT5': 'CDELT2',
                        '11PC5': 'PC1_1',
                        '12PC5': 'PC1_2',
                        '21PC5': 'PC2_1',
                        '22PC5': 'PC2_2'}
        mywcs = {}
        for oldkey, newkey in wcs_keywords.items():
            mywcs[newkey] = self.hdu[1].header[oldkey]
        return WCS(mywcs)

    def get_coordinates(self, cadence='all'):
        """Returns two 3D arrays of RA and Dec values in decimal degrees.

        If cadence number is given, returns 2D arrays for that cadence. If
        cadence is 'all' returns one RA, Dec value for each pixel in every cadence.
        Uses the WCS solution and the POS_CORR data from TPF header.

        Parameters
        ----------
        cadence : 'all' or int
            Which cadences to return the RA Dec coordinates for.

        Returns
        -------
        ra : numpy array, same shape as tpf.flux[cadence]
            Array containing RA values for every pixel, for every cadence.
        dec : numpy array, same shape as tpf.flux[cadence]
            Array containing Dec values for every pixel, for every cadence.
        """
        w = self.wcs
        X, Y = np.meshgrid(np.arange(self.shape[2]), np.arange(self.shape[1]))
        pos_corr1_pix, pos_corr2_pix = self.hdu[1].data['POS_CORR1'], self.hdu[1].data['POS_CORR2']

        # We zero POS_CORR* when the values are NaN or make no sense (>50px)
        with warnings.catch_warnings():  # Comparing NaNs to numbers is OK here
            warnings.simplefilter("ignore", RuntimeWarning)
            bad = np.any([~np.isfinite(pos_corr1_pix),
                          ~np.isfinite(pos_corr2_pix),
                          np.abs(pos_corr1_pix) < 50,
                          np.abs(pos_corr2_pix) < 50], axis=0)
        pos_corr1_pix[bad], pos_corr2_pix[bad] = 0, 0

        # Add in POSCORRs
        X = (np.atleast_3d(X).transpose([2, 0, 1]) +
             np.atleast_3d(pos_corr1_pix).transpose([1, 2, 0]))
        Y = (np.atleast_3d(Y).transpose([2, 0, 1]) +
             np.atleast_3d(pos_corr2_pix).transpose([1, 2, 0]))

        # Pass through WCS
        ra, dec = w.wcs_pix2world(X.ravel(), Y.ravel(), 1)
        ra = ra.reshape((pos_corr1_pix.shape[0], self.shape[1], self.shape[2]))
        dec = dec.reshape((pos_corr2_pix.shape[0], self.shape[1], self.shape[2]))
        ra, dec = ra[self.quality_mask], dec[self.quality_mask]
        if cadence is not 'all':
            return ra[cadence], dec[cadence]
        return ra, dec

    @property
    def keplerid(self):
        return self.header()['KEPLERID']

    @property
    def obsmode(self):
        return self.header()['OBSMODE']

    @property
    def module(self):
        return self.header()['MODULE']

    @property
    def channel(self):
        return self.header()['CHANNEL']

    @property
    def output(self):
        return self.header()['OUTPUT']

    @property
    def ra(self):
        try:
            return self.header()['RA_OBJ']
        except KeyError:
            return None

    @property
    def dec(self):
        try:
            return self.header()['DEC_OBJ']
        except KeyError:
            return None

    @property
    def column(self):
        try:
            out = self.hdu['TARGETTABLES'].header['1CRV5P']
        except KeyError:
            out = 0
        return out

    @property
    def row(self):
        try:
            out = self.hdu['TARGETTABLES'].header['2CRV5P']
        except KeyError:
            out = 0
        return out

    @property
    def pos_corr1(self):
        """Returns the column position correction."""
        return self.hdu[1].data['POS_CORR1'][self.quality_mask]

    @property
    def pos_corr2(self):
        """Returns the row position correction."""
        return self.hdu[1].data['POS_CORR2'][self.quality_mask]

    @property
    def pipeline_mask(self):
        """Returns the aperture mask used by the Kepler pipeline"""
        return self.hdu[-1].data > 2

    @property
    def shape(self):
        """Return the cube dimension shape."""
        return self.flux.shape

    @property
    def time(self):
        """Returns the time for all good-quality cadences."""
        return self.hdu[1].data['TIME'][self.quality_mask]

    @property
    def timeobj(self):
        """Returns the human-readable date for all good-quality cadences."""
        return bkjd_to_time(bkjd=self.time,
                            timecorr=self.hdu[1].data['TIMECORR'][self.quality_mask],
                            timslice=self.hdu[1].header['TIMSLICE'])

    @property
    def cadenceno(self):
        """Return the cadence number for all good-quality cadences."""
        return self.hdu[1].data['CADENCENO'][self.quality_mask]

    @property
    def nan_time_mask(self):
        """Returns a boolean mask flagging cadences whose time is `nan`."""
        return ~np.isfinite(self.time)

    @property
    def flux(self):
        """Returns the flux for all good-quality cadences."""
        return self.hdu[1].data['FLUX'][self.quality_mask]

    @property
    def flux_err(self):
        """Returns the flux uncertainty for all good-quality cadences."""
        return self.hdu[1].data['FLUX_ERR'][self.quality_mask]

    @property
    def flux_bkg(self):
        """Returns the background flux for all good-quality cadences."""
        return self.hdu[1].data['FLUX_BKG'][self.quality_mask]

    @property
    def flux_bkg_err(self):
        return self.hdu[1].data['FLUX_BKG_ERR'][self.quality_mask]

    @property
    def quality(self):
        """Returns the quality flag integer of every good cadence."""
        return self.hdu[1].data['QUALITY'][self.quality_mask]

    @property
    def quarter(self):
        """Quarter number"""
        try:
            return self.header(ext=0)['QUARTER']
        except KeyError:
            return None

    @property
    def campaign(self):
        """Campaign number"""
        try:
            return self.header(ext=0)['CAMPAIGN']
        except KeyError:
            return None

    @property
    def mission(self):
        """Mission name, defaults to None if Not available"""
        try:
            return self.header(ext=0)['MISSION']
        except KeyError:
            return None

    def _parse_aperture_mask(self, aperture_mask):
        """Parse the `aperture_mask` parameter as given by a user.

        The `aperture_mask` parameter is accepted by a number of methods.
        This method ensures that the parameter is always parsed in the same way.

        Parameters
        ----------
        aperture_mask : array-like, 'pipeline', 'all', or None
            A boolean array describing the aperture such that `False` means
            that the pixel will be masked out.
            If None or 'all' are passed, a mask that is `True` everywhere will
            be returned.
            If 'pipeline' is passed, the mask suggested by the Kepler pipeline
            will be returned.

        Returns
        -------
        aperture_mask : ndarray
            2D boolean numpy array containing `True` for selected pixels.
        """
        with warnings.catch_warnings():
            # `aperture_mask` supports both arrays and string values; these yield
            # uninteresting FutureWarnings when compared, so let's ignore that.
            warnings.simplefilter(action='ignore', category=FutureWarning)
            if aperture_mask is None or aperture_mask == 'all':
                aperture_mask = np.ones((self.shape[1], self.shape[2]), dtype=bool)
            elif aperture_mask == 'pipeline':
                aperture_mask = self.pipeline_mask
        self._last_aperture_mask = aperture_mask
        return aperture_mask

    def to_lightcurve(self, aperture_mask='pipeline'):
        """Performs aperture photometry.

        Parameters
        ----------
        aperture_mask : array-like, 'pipeline', or 'all'
            A boolean array describing the aperture such that `False` means
            that the pixel will be masked out.
            If the string 'all' is passed, all pixels will be used.
            The default behaviour is to use the Kepler pipeline mask.

        Returns
        -------
        lc : KeplerLightCurve object
            Array containing the summed flux within the aperture for each
            cadence.
        """
        aperture_mask = self._parse_aperture_mask(aperture_mask)
        if aperture_mask.sum() == 0:
            log.warning('Warning: aperture mask contains zero pixels.')
        centroid_col, centroid_row = self.centroids(aperture_mask)
        keys = {'centroid_col': centroid_col,
                'centroid_row': centroid_row,
                'quality': self.quality,
                'channel': self.channel,
                'campaign': self.campaign,
                'quarter': self.quarter,
                'mission': self.mission,
                'cadenceno': self.cadenceno,
                'ra': self.ra,
                'dec': self.dec}

        return KeplerLightCurve(flux=np.nansum(self.flux[:, aperture_mask], axis=1),
                                time=self.time,
                                flux_err=np.nansum(self.flux_err[:, aperture_mask]**2, axis=1)**0.5,
                                **keys)

    def centroids(self, aperture_mask='pipeline'):
        """Returns centroids based on sample moments.

        Parameters
        ----------
        aperture_mask : array-like, 'pipeline', or 'all'
            A boolean array describing the aperture such that `False` means
            that the pixel will be masked out.
            If the string 'all' is passed, all pixels will be used.
            The default behaviour is to use the Kepler pipeline mask.

        Returns
        -------
        col_centr, row_centr : tuple
            Arrays containing centroids for column and row at each cadence
        """
        aperture_mask = self._parse_aperture_mask(aperture_mask)
        yy, xx = np.indices(self.shape[1:]) + 0.5
        yy = self.row + yy
        xx = self.column + xx
        total_flux = np.nansum(self.flux[:, aperture_mask], axis=1)
        with warnings.catch_warnings():
            # RuntimeWarnings may occur below if total_flux contains zeros
            warnings.simplefilter("ignore", RuntimeWarning)
            col_centr = np.nansum(xx * aperture_mask * self.flux, axis=(1, 2)) / total_flux
            row_centr = np.nansum(yy * aperture_mask * self.flux, axis=(1, 2)) / total_flux

        return col_centr, row_centr

    def plot(self, ax=None, frame=0, cadenceno=None, bkg=False, aperture_mask=None,
             show_colorbar=True, mask_color='pink', style='fast', **kwargs):
        """
        Plot a target pixel file at a given frame (index) or cadence number.

        Parameters
        ----------
        ax : matplotlib.axes._subplots.AxesSubplot
            A matplotlib axes object to plot into. If no axes is provided,
            a new one will be generated.
        frame : int
            Frame number. The default is 0, i.e. the first frame.
        cadenceno : int, optional
            Alternatively, a cadence number can be provided.
            This argument has priority over frame number.
        bkg : bool
            If True, background will be added to the pixel values.
        aperture_mask : ndarray
            Highlight pixels selected by aperture_mask.
        show_colorbar : bool
            Whether or not to show the colorbar
        mask_color : str
            Color to show the aperture mask
        style : str
            matplotlib.pyplot.style.context, default is 'fast'
        kwargs : dict
            Keywords arguments passed to `lightkurve.utils.plot_image`.

        Returns
        -------
        ax : matplotlib.axes._subplots.AxesSubplot
            The matplotlib axes object.
        """
        if (style == "fast") and ("fast" not in plt.style.available):
            style = "default"
        if cadenceno is not None:
            try:
                frame = np.argwhere(cadenceno == self.cadenceno)[0][0]
            except IndexError:
                raise ValueError("cadenceno {} is out of bounds, "
                                 "must be in the range {}-{}.".format(
                                     cadenceno, self.cadenceno[0], self.cadenceno[-1]))
        try:
            if bkg and np.any(np.isfinite(self.flux_bkg[frame])):
                pflux = self.flux[frame] + self.flux_bkg[frame]
            else:
                pflux = self.flux[frame]
        except IndexError:
            raise ValueError("frame {} is out of bounds, must be in the range "
                             "0-{}.".format(frame, self.shape[0]))
        with plt.style.context(style):
<<<<<<< HEAD
            ax = plot_image(pflux, ax=ax, title='Kepler ID: {}'.format(self.keplerid),
                            extent=(self.column, self.column + self.shape[2], self.row,
                                    self.row + self.shape[1]), show_colorbar=show_colorbar, **kwargs)
=======
            img_title = 'Kepler ID: {}'.format(self.keplerid)
            img_extent = (self.column, self.column + self.shape[2],
                          self.row, self.row + self.shape[1])
            ax = plot_image(pflux, ax=ax, title=img_title, extent=img_extent,
                            show_colorbar=show_colorbar, **kwargs)
>>>>>>> 62265b66
            ax.grid(False)
        if aperture_mask is not None:
            aperture_mask = self._parse_aperture_mask(aperture_mask)
            for i in range(self.shape[1]):
                for j in range(self.shape[2]):
                    if aperture_mask[i, j]:
                        ax.add_patch(patches.Rectangle((j+self.column, i+self.row),
                                                       1, 1, color=mask_color, fill=True,
                                                       alpha=.6))
        return ax

    def interact(self, lc=None):
        """Display an interactive IPython Notebook widget to inspect the data.

        The widget will show both the lightcurve and pixel data.  By default,
        the lightcurve shown is obtained by calling the `to_lightcurve()` method,
        unless the user supplies a custom `LightCurve` object.

        Note: at this time, this feature only works inside an active Jupyter
        Notebook, and tends to be too slow when more than ~30,000 cadences
        are contained in the TPF (e.g. short cadence data).

        Parameters
        ----------
        lc : LightCurve object
            An optional pre-processed lightcurve object to show.
        """
        try:
            from ipywidgets import interact
            import ipywidgets as widgets
            from bokeh.io import push_notebook, show, output_notebook
            from bokeh.plotting import figure, ColumnDataSource
            from bokeh.models import Span, LogColorMapper
            from bokeh.layouts import row
            from bokeh.models.tools import HoverTool
            from IPython.display import display
            output_notebook()
        except ImportError:
            raise ImportError('The quicklook tool requires Bokeh and ipywidgets. '
                              'See the .interact() tutorial')

        ytitle = 'Flux'
        if lc is None:
            lc = self.to_lightcurve()
            ytitle = 'Flux (e/s)'

        # Bokeh cannot handle many data points
        # https://github.com/bokeh/bokeh/issues/7490
        if len(lc.cadenceno) > 30000:
            raise RuntimeError('Interact cannot display more than 20000 cadences.')

        # Map cadence to index for quick array slicing.
        n_lc_cad = len(lc.cadenceno)
        n_cad, nx, ny = self.flux.shape
        lc_cad_matches = np.in1d(self.cadenceno, lc.cadenceno)
        if lc_cad_matches.sum() != n_lc_cad:
            raise ValueError("The lightcurve provided has cadences that are not "
                             "present in the Target Pixel File.")
        min_cadence, max_cadence = np.min(self.cadenceno), np.max(self.cadenceno)
        cadence_lookup = {cad: j for j, cad in enumerate(self.cadenceno)}
        cadence_full_range = np.arange(min_cadence, max_cadence, 1, dtype=np.int)
        missing_cadences = list(set(cadence_full_range)-set(self.cadenceno))

        # Convert binary quality numbers into human readable strings
        qual_strings = []
        for bitmask in lc.quality:
            flag_str_list = KeplerQualityFlags.decode(bitmask)
            if len(flag_str_list) == 0:
                qual_strings.append(' ')
            if len(flag_str_list) == 1:
                qual_strings.append(flag_str_list[0])
            if len(flag_str_list) > 1:
                qual_strings.append("; ".join(flag_str_list))

        # Convert time into human readable strings, breaks with NaN time
        # See https://github.com/KeplerGO/lightkurve/issues/116
        if (self.time == self.time).all():
            human_time = self.timeobj.isot[lc_cad_matches]
        else:
            human_time = [' '] * n_lc_cad

        # Each data source will later become a hover-over tooltip
        source = ColumnDataSource(data=dict(
                                  time=lc.time,
                                  time_iso=human_time,
                                  flux=lc.flux,
                                  cadence=lc.cadenceno,
                                  quality_code=lc.quality,
                                  quality=np.array(qual_strings)))

        # Provide extra metadata in the title
        if self.mission == 'K2':
            title = "Quicklook lightcurve for EPIC {} (K2 Campaign {})".format(
                self.keplerid, self.campaign)
        elif self.mission == 'Kepler':
            title = "Quicklook lightcurve for KIC {} (Kepler Quarter {})".format(
                self.keplerid, self.quarter)

        # Figure 1 shows the lightcurve with steps, tooltips, and vertical line
        fig1 = figure(title=title, plot_height=300, plot_width=600,
                      tools="pan,wheel_zoom,box_zoom,save,reset")
        fig1.yaxis.axis_label = ytitle
        fig1.xaxis.axis_label = 'Time - 2454833 days [BKJD]'
        fig1.step('time', 'flux', line_width=1, color='gray', source=source,
                  nonselection_line_color='gray', mode="center")

        r = fig1.circle('time', 'flux', source=source, fill_alpha=0.3, size=8,
                        line_color=None, selection_color="firebrick",
                        nonselection_fill_alpha=0.0, nonselection_line_color=None,
                        nonselection_line_alpha=0.0, fill_color=None,
                        hover_fill_color="firebrick", hover_alpha=0.9,
                        hover_line_color="white")

        fig1.add_tools(HoverTool(tooltips=[("Cadence", "@cadence"),
                                           ("Time (BKJD)", "@time{0,0.000}"),
                                           ("Time (ISO)", "@time_iso"),
                                           ("Flux", "@flux"),
                                           ("Quality Code", "@quality_code"),
                                           ("Quality Flag", "@quality")],
                                 renderers=[r],
                                 mode='mouse',
                                 point_policy="snap_to_data"))
        # Vertical line to indicate the cadence shown in Fig 2
        vert = Span(location=0, dimension='height', line_color='firebrick',
                    line_width=4, line_alpha=0.5)
        fig1.add_layout(vert)

        # Figure 2 shows the Target Pixel File stamp with log screen stretch
        fig2 = figure(plot_width=300, plot_height=300,
                      tools="pan,wheel_zoom,box_zoom,save,reset",
                      title='Pixel data (CCD {}.{})'.format(
                          self.module, self.output))
        fig2.yaxis.axis_label = 'Pixel Row Number'
        fig2.xaxis.axis_label = 'Pixel Column Number'

        pedestal = np.nanmin(self.flux[lc_cad_matches, :, :])
        stretch_dims = np.prod(self.flux[lc_cad_matches, :, :].shape)
        screen_stretch = self.flux[lc_cad_matches, :, :].reshape(stretch_dims) - pedestal
        screen_stretch = screen_stretch[np.isfinite(screen_stretch)]  # ignore NaNs
        screen_stretch = screen_stretch[screen_stretch > 0.0]
        vlo = np.min(screen_stretch)
        vhi = np.max(screen_stretch)
        vstep = (np.log10(vhi) - np.log10(vlo)) / 300.0  # assumes counts >> 1.0!
        lo, med, hi = np.nanpercentile(screen_stretch, [1, 50, 95])
        color_mapper = LogColorMapper(palette="Viridis256", low=lo, high=hi)

        fig2_dat = fig2.image([self.flux[0, :, :] - pedestal], x=self.column,
                              y=self.row, dw=self.shape[2], dh=self.shape[1],
                              dilate=False, color_mapper=color_mapper)

        # The figures appear before the interactive widget sliders
        show(row(fig1, fig2), notebook_handle=True)

        # The widget sliders call the update function each time
        def update(cadence, log_stretch):
            """Function that connects to the interact widget slider values"""
            fig2_dat.glyph.color_mapper.high = 10**log_stretch[1]
            fig2_dat.glyph.color_mapper.low = 10**log_stretch[0]
            if cadence not in missing_cadences:
                index_val = cadence_lookup[cadence]
                vert.update(line_alpha=0.5)
                if self.time[index_val] == self.time[index_val]:
                    vert.update(location=self.time[index_val])
                else:
                    vert.update(line_alpha=0.0)
                fig2_dat.data_source.data['image'] = [self.flux[index_val, :, :]
                                                      - pedestal]
            else:
                vert.update(line_alpha=0)
                fig2_dat.data_source.data['image'] = [self.flux[0, :, :] * np.NaN]
            push_notebook()

        # Define the widgets that enable the interactivity
        play = widgets.Play(interval=10, value=min_cadence, min=min_cadence,
                            max=max_cadence, step=1, description="Press play",
                            disabled=False)
        play.show_repeat, play._repeat = False, False
        cadence_slider = widgets.IntSlider(
            min=min_cadence, max=max_cadence,
            step=1, value=min_cadence, description='Cadence',
            layout=widgets.Layout(width='40%', height='20px'))
        screen_slider = widgets.FloatRangeSlider(
            value=[np.log10(lo), np.log10(hi)],
            min=np.log10(vlo),
            max=np.log10(vhi),
            step=vstep,
            description='Pixel Stretch (log)',
            style={'description_width': 'initial'},
            continuous_update=False,
            layout=widgets.Layout(width='30%', height='20px'))
        widgets.jslink((play, 'value'), (cadence_slider, 'value'))
        ui = widgets.HBox([play, cadence_slider, screen_slider])
        out = widgets.interactive_output(update, {'cadence': cadence_slider,
                                                  'log_stretch': screen_slider})
        display(ui, out)

    def get_bkg_lightcurve(self, aperture_mask=None):
        aperture_mask = self._parse_aperture_mask(aperture_mask)
        return LightCurve(flux=np.nansum(self.flux_bkg[:, aperture_mask], axis=1),
                          time=self.time, flux_err=self.flux_bkg_err)

    def to_fits(self, output_fn=None, overwrite=False):
        """Writes the TPF to a FITS file on disk."""
        if output_fn is None:
            output_fn = "{}-targ.fits".format(self.keplerid)
        self.hdu.writeto(output_fn, overwrite=overwrite, checksum=True)

    @staticmethod
    def from_fits_images(images, position=None, size=(10, 10), extension=None,
                         target_id="unnamed-target", **kwargs):
        """Creates a new Target Pixel File from a set of images.

        This method is intended to make it easy to cut out targets from
        Kepler/K2 "superstamp" regions or TESS FFI images.

        Attributes
        ----------
        images : list of str, or list of fits.ImageHDU objects
            Sorted list of FITS filename paths or ImageHDU objects to get
            the data from.
        position : astropy.SkyCoord
            Position around which to cut out pixels.
        size : (int, int)
            Dimensions (cols, rows) to cut out around `position`.
        extension : int or str
            If `images` is a list of filenames, provide the extension number
            or name to use. Default: 0.
        target_id : int or str
            Unique identifier of the target to be recorded in the TPF.
        **kwargs : dict
            Extra arguments to be passed to the `KeplerTargetPixelFile` constructor.

        Returns
        -------
        tpf : KeplerTargetPixelFile
            A new Target Pixel File assembled from the images.
        """
        if extension is None:
            if isinstance(images[0], str) and images[0].endswith("ffic.fits"):
                extension = 1  # TESS FFIs have the image data in extension #1
            else:
                extension = 0  # Default is to use the primary HDU

        factory = KeplerTargetPixelFileFactory(n_cadences=len(images),
                                               n_rows=size[0],
                                               n_cols=size[1],
                                               target_id=target_id)
        for idx, img in tqdm(enumerate(images), total=len(images)):
            if isinstance(img, fits.ImageHDU):
                hdu = img
            elif isinstance(img, fits.HDUList):
                hdu = img[extension]
            else:
                hdu = fits.open(img)[extension]
            if idx == 0:  # Get default keyword values from the first image
                factory.keywords = hdu.header
            if position is None:
                cutout = hdu
            else:
                cutout = Cutout2D(hdu.data, position, wcs=WCS(hdu.header),
                                  size=size, mode='partial')
            factory.add_cadence(frameno=idx, flux=cutout.data, header=hdu.header)
        return factory.get_tpf(**kwargs)


class KeplerTargetPixelFileFactory(object):
    """Class to create a KeplerTargetPixelFile."""

    def __init__(self, n_cadences, n_rows, n_cols, target_id="unnamed-target",
                 keywords={}):
        self.n_cadences = n_cadences
        self.n_rows = n_rows
        self.n_cols = n_cols
        self.target_id = target_id
        self.keywords = keywords

        # Initialize the 3D data structures
        self.raw_cnts = np.empty((n_cadences, n_rows, n_cols), dtype='int')
        self.flux = np.empty((n_cadences, n_rows, n_cols), dtype='float32')
        self.flux_err = np.empty((n_cadences, n_rows, n_cols), dtype='float32')
        self.flux_bkg = np.empty((n_cadences, n_rows, n_cols), dtype='float32')
        self.flux_bkg_err = np.empty((n_cadences, n_rows, n_cols), dtype='float32')
        self.cosmic_rays = np.empty((n_cadences, n_rows, n_cols), dtype='float32')

        # Set 3D data defaults
        self.raw_cnts[:, :, :] = -1
        self.flux[:, :, :] = np.nan
        self.flux_err[:, :, :] = np.nan
        self.flux_bkg[:, :, :] = np.nan
        self.flux_bkg_err[:, :, :] = np.nan
        self.cosmic_rays[:, :, :] = np.nan

        # Initialize the 1D data structures
        self.mjd = np.zeros(n_cadences, dtype='float64')
        self.time = np.zeros(n_cadences, dtype='float64')
        self.timecorr = np.zeros(n_cadences, dtype='float32')
        self.cadenceno = np.zeros(n_cadences, dtype='int')
        self.quality = np.zeros(n_cadences, dtype='int')
        self.pos_corr1 = np.zeros(n_cadences, dtype='float32')
        self.pos_corr2 = np.zeros(n_cadences, dtype='float32')

    def add_cadence(self, frameno, raw_cnts=None, flux=None, flux_err=None,
                    flux_bkg=None, flux_bkg_err=None, cosmic_rays=None,
                    header={}):
        """Populate the data for a single cadence."""
        # 2D-data
        for col in ['raw_cnts', 'flux', 'flux_err', 'flux_bkg',
                    'flux_bkg_err', 'cosmic_rays']:
            if locals()[col] is not None:
                vars(self)[col][frameno] = locals()[col]
        # 1D-data
        if 'TSTART' in header and 'TSTOP' in header:
            self.time[frameno] = (header['TSTART'] + header['TSTOP']) / 2.
        if 'TIMECORR' in header:
            self.timecorr[frameno] = header['TIMECORR']
        if 'CADENCEN' in header:
            self.cadenceno[frameno] = header['CADENCEN']
        if 'QUALITY' in header:
            self.quality[frameno] = header['QUALITY']
        if 'POSCORR1' in header:
            self.pos_corr1[frameno] = header['POSCORR1']
        if 'POSCORR2' in header:
            self.pos_corr2[frameno] = header['POSCORR2']

    def get_tpf(self, **kwargs):
        """Returns a KeplerTargetPixelFile object."""
        return KeplerTargetPixelFile(self._hdulist(), **kwargs)

    def _hdulist(self):
        """Returns an astropy.io.fits.HDUList object."""
        return fits.HDUList([self._make_primary_hdu(),
                             self._make_target_extension(),
                             self._make_aperture_extension()])

    def _header_template(self, extension):
        """Returns a template `fits.Header` object for a given extension."""
        template_fn = os.path.join(PACKAGEDIR, "data",
                                   "tpf-ext{}-header.txt".format(extension))
        return fits.Header.fromtextfile(template_fn)

    def _make_primary_hdu(self, keywords={}):
        """Returns the primary extension (#0)."""
        hdu = fits.PrimaryHDU()
        # Copy the default keywords from a template file from the MAST archive
        tmpl = self._header_template(0)
        for kw in tmpl:
            hdu.header[kw] = (tmpl[kw], tmpl.comments[kw])
        # Override the defaults where necessary
        hdu.header['ORIGIN'] = "Unofficial data product"
        hdu.header['DATE'] = datetime.datetime.now().strftime("%Y-%m-%d")
        hdu.header['CREATOR'] = "lightkurve"
        hdu.header['OBJECT'] = self.target_id
        hdu.header['KEPLERID'] = self.target_id
        # Empty a bunch of keywords rather than having incorrect info
        for kw in ["PROCVER", "FILEVER", "CHANNEL", "MODULE", "OUTPUT",
                   "TIMVERSN", "CAMPAIGN", "DATA_REL", "TTABLEID",
                   "RA_OBJ", "DEC_OBJ"]:
            hdu.header[kw] = ""
        return hdu

    def _make_target_extension(self):
        """Create the 'TARGETTABLES' extension (i.e. extension #1)."""
        # Turn the data arrays into fits columns and initialize the HDU
        coldim = '({},{})'.format(self.n_cols, self.n_rows)
        eformat = '{}E'.format(self.n_rows * self.n_cols)
        jformat = '{}J'.format(self.n_rows * self.n_cols)
        cols = []
        cols.append(fits.Column(name='TIME', format='D', unit='BJD - 2454833',
                                array=self.time))
        cols.append(fits.Column(name='TIMECORR', format='E', unit='D',
                                array=self.timecorr))
        cols.append(fits.Column(name='CADENCENO', format='J',
                                array=self.cadenceno))
        cols.append(fits.Column(name='RAW_CNTS', format=jformat,
                                unit='count', dim=coldim,
                                array=self.raw_cnts))
        cols.append(fits.Column(name='FLUX', format=eformat,
                                unit='e-/s', dim=coldim,
                                array=self.flux))
        cols.append(fits.Column(name='FLUX_ERR', format=eformat,
                                unit='e-/s', dim=coldim,
                                array=self.flux_err))
        cols.append(fits.Column(name='FLUX_BKG', format=eformat,
                                unit='e-/s', dim=coldim,
                                array=self.flux_bkg))
        cols.append(fits.Column(name='FLUX_BKG_ERR', format=eformat,
                                unit='e-/s', dim=coldim,
                                array=self.flux_bkg_err))
        cols.append(fits.Column(name='COSMIC_RAYS', format=eformat,
                                unit='e-/s', dim=coldim,
                                array=self.cosmic_rays))
        cols.append(fits.Column(name='QUALITY', format='J',
                                array=self.quality))
        cols.append(fits.Column(name='POS_CORR1', format='E', unit='pixels',
                                array=self.pos_corr1))
        cols.append(fits.Column(name='POS_CORR2', format='E', unit='pixels',
                                array=self.pos_corr2))
        coldefs = fits.ColDefs(cols)
        hdu = fits.BinTableHDU.from_columns(coldefs)

        # Set the header with defaults
        template = self._header_template(1)
        for kw in template:
            if kw not in ['XTENSION', 'NAXIS1', 'NAXIS2', 'CHECKSUM', 'BITPIX']:
                try:
                    hdu.header[kw] = (self.keywords[kw],
                                      self.keywords.comments[kw])
                except KeyError:
                    hdu.header[kw] = (template[kw],
                                      template.comments[kw])

        # Override the defaults where necessary
        hdu.header['EXTNAME'] = 'TARGETTABLES'
        hdu.header['OBJECT'] = self.target_id
        hdu.header['KEPLERID'] = self.target_id
        for n in [5, 6, 7, 8, 9]:
            hdu.header["TFORM{}".format(n)] = eformat
            hdu.header["TDIM{}".format(n)] = coldim
        hdu.header['TFORM4'] = jformat
        hdu.header['TDIM4'] = coldim

        return hdu

    def _make_aperture_extension(self):
        """Create the aperture mask extension (i.e. extension #2)."""
        mask = 3 * np.ones((self.n_rows, self.n_cols), dtype='int32')
        hdu = fits.ImageHDU(mask)

        # Set the header from the template TPF again
        template = self._header_template(2)
        for kw in template:
            if kw not in ['XTENSION', 'NAXIS1', 'NAXIS2', 'CHECKSUM', 'BITPIX']:
                try:
                    hdu.header[kw] = (self.keywords[kw],
                                      self.keywords.comments[kw])
                except KeyError:
                    hdu.header[kw] = (template[kw],
                                      template.comments[kw])
        hdu.header['EXTNAME'] = 'APERTURE'
        return hdu<|MERGE_RESOLUTION|>--- conflicted
+++ resolved
@@ -47,13 +47,8 @@
                         if idx == 0:
                             attrs[attr]['print'] = '{}'.format(r.header['EXTNAME'])
                         else:
-<<<<<<< HEAD
-                            attrs[attr]['print'] = '{}, {}'.format(
-                                attrs[attr]['print'], '{}'.format(r.header['EXTNAME']))
-=======
                             attrs[attr]['print'] = '{}, {}'.format(attrs[attr]['print'],
                                                                    '{}'.format(r.header['EXTNAME']))
->>>>>>> 62265b66
                     continue
                 else:
                     attrs[attr] = {'res': res}
@@ -184,15 +179,9 @@
         tpf : KeplerTargetPixelFile object.
         """
         path = download_kepler_products(
-<<<<<<< HEAD
             target=target, filetype='Target Pixel', cadence=cadence,
-            quarter=quarter, campaign=campaign, month=month, verbose=verbose,
+            quarter=quarter, campaign=campaign, month=month,
             radius=radius, targetlimit=targetlimit)
-=======
-                    target=target, filetype='Target Pixel', cadence=cadence,
-                    quarter=quarter, campaign=campaign, month=month,
-                    radius=radius, targetlimit=targetlimit)
->>>>>>> 62265b66
         if len(path) == 1:
             return KeplerTargetPixelFile(path[0], **kwargs)
         return [KeplerTargetPixelFile(p, **kwargs) for p in path]
@@ -210,11 +199,7 @@
         '''
         for key in keys:
             if ~(np.any([value[1].header[ttype] == key
-<<<<<<< HEAD
                          for ttype in value[1].header['TTYPE*']])):
-=======
-                        for ttype in value[1].header['TTYPE*']])):
->>>>>>> 62265b66
                 raise ValueError("File {} does not have a {} column, "
                                  "is this a target pixel file?".format(self.path, key))
         else:
@@ -616,17 +601,11 @@
             raise ValueError("frame {} is out of bounds, must be in the range "
                              "0-{}.".format(frame, self.shape[0]))
         with plt.style.context(style):
-<<<<<<< HEAD
-            ax = plot_image(pflux, ax=ax, title='Kepler ID: {}'.format(self.keplerid),
-                            extent=(self.column, self.column + self.shape[2], self.row,
-                                    self.row + self.shape[1]), show_colorbar=show_colorbar, **kwargs)
-=======
             img_title = 'Kepler ID: {}'.format(self.keplerid)
             img_extent = (self.column, self.column + self.shape[2],
                           self.row, self.row + self.shape[1])
             ax = plot_image(pflux, ax=ax, title=img_title, extent=img_extent,
                             show_colorbar=show_colorbar, **kwargs)
->>>>>>> 62265b66
             ax.grid(False)
         if aperture_mask is not None:
             aperture_mask = self._parse_aperture_mask(aperture_mask)
@@ -710,12 +689,12 @@
 
         # Each data source will later become a hover-over tooltip
         source = ColumnDataSource(data=dict(
-                                  time=lc.time,
-                                  time_iso=human_time,
-                                  flux=lc.flux,
-                                  cadence=lc.cadenceno,
-                                  quality_code=lc.quality,
-                                  quality=np.array(qual_strings)))
+            time=lc.time,
+            time_iso=human_time,
+            flux=lc.flux,
+            cadence=lc.cadenceno,
+            quality_code=lc.quality,
+            quality=np.array(qual_strings)))
 
         # Provide extra metadata in the title
         if self.mission == 'K2':
