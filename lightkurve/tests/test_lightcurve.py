--- conflicted
+++ resolved
@@ -278,7 +278,6 @@
         pass
 
 
-<<<<<<< HEAD
 def test_to_fits():
     """Test the KeplerLightCurve.to_fits() method"""
     lcf = KeplerLightCurveFile(TABBY_Q8)
@@ -298,12 +297,8 @@
     assert hdu[1].header['TTYPE2'] == 'FLUX'
 
 
-def test_date():
-    '''Test the lc.date() function'''
-=======
 def test_astropy_time():
-    '''Test the `timeobj` property'''
->>>>>>> 8673a469
+    '''Test the `astropy_time` property'''
     lcf = KeplerLightCurveFile(TABBY_Q8)
     astropy_time = lcf.astropy_time
     iso = astropy_time.iso
