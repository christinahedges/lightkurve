"""Defines LightCurve, KeplerLightCurve, TessLightCurve, etc."""

from __future__ import division, print_function

import copy
from tqdm import tqdm

import oktopus
import numpy as np
from scipy import signal
from scipy.optimize import minimize
from matplotlib import pyplot as plt

from astropy.stats import sigma_clip
from astropy.table import Table

from .utils import running_mean


__all__ = ['LightCurve', 'KeplerLightCurve', 'TessLightCurve',
           'iterative_box_period_search']


class LightCurve(object):
    """
    Implements a simple class for a generic light curve.

    Attributes
    ----------
    time : array-like
        Time measurements
    flux : array-like
        Data flux for every time point
    flux_err : array-like
        Uncertainty on each flux data point
    meta : dict
        Free-form metadata associated with the LightCurve.
    """

    def __init__(self, time, flux, flux_err=None, meta={}):
        self.time = np.asarray(time)
        self.flux = self._validate_array(flux, name='flux')
        self.flux_err = self._validate_array(flux_err, name='flux_err')
        self.meta = meta

    def _validate_array(self, arr, name='array'):
        """Ensure the input arrays have the same length as `self.time`."""
        if arr is not None:
            arr = np.asarray(arr)
        else:
            arr = np.nan * np.ones_like(self.time)

        if not (len(self.time) == len(arr)):
            raise ValueError("Input arrays have different lengths."
                             " len(time)={}, len({})={}"
                             .format(len(self.time), name, len(arr)))
        return arr

    def __getitem__(self, key):
        copy_self = copy.copy(self)
        copy_self.time = self.time[key]
        copy_self.flux = self.flux[key]
        copy_self.flux_err = self.flux_err[key]
        return copy_self

    def __add__(self, other):
        copy_self = copy.copy(self)
        copy_self.flux = copy_self.flux + other
        return copy_self

    def __radd__(self, other):
        return self.__add__(other)

    def __sub__(self, other):
        return self.__add__(-other)

    def __rsub__(self, other):
        copy_self = copy.copy(self)
        copy_self.flux = other - copy_self.flux
        return copy_self

    def __mul__(self, other):
        copy_self = copy.copy(self)
        copy_self.flux = other * copy_self.flux
        copy_self.flux_err = abs(other) * copy_self.flux_err
        return copy_self

    def __rmul__(self, other):
        return self.__mul__(other)

    def __truediv__(self, other):
        return self.__mul__(1./other)

    def __rtruediv__(self, other):
        copy_self = copy.copy(self)
        copy_self.flux = other / copy_self.flux
        return copy_self

    def __div__(self, other):
        return self.__truediv__(other)

    def __rdiv__(self, other):
        return self.__rtruediv__(other)

    def append(self, others):
        """
        Append LightCurve objects.

        Parameters
        ----------
        others : LightCurve object or list of LightCurve objects
            Light curves to be appended to the current one.

        Returns
        -------
        new_lc : LightCurve object
            Concatenated light curve.
        """
        if not hasattr(others, '__iter__'):
            others = [others]
        new_lc = copy.copy(self)
        for i in range(len(others)):
            new_lc.time = np.append(new_lc.time, others[i].time)
            new_lc.flux = np.append(new_lc.flux, others[i].flux)
            new_lc.flux_err = np.append(new_lc.flux_err, others[i].flux_err)
            if hasattr(new_lc, 'quality'):
                new_lc.quality = np.append(new_lc.quality, others[i].quality)
            if hasattr(new_lc, 'centroid_col'):
                new_lc.centroid_col = np.append(new_lc.centroid_col, others[i].centroid_col)
            if hasattr(new_lc, 'centroid_row'):
                new_lc.centroid_row = np.append(new_lc.centroid_row, others[i].centroid_row)
        return new_lc

    def flatten(self, window_length=101, polyorder=3, return_trend=False, **kwargs):
        """
        Removes low frequency trend using scipy's Savitzky-Golay filter.

        Parameters
        ----------
        window_length : int
            The length of the filter window (i.e. the number of coefficients).
            ``window_length`` must be a positive odd integer.
        polyorder : int
            The order of the polynomial used to fit the samples. ``polyorder``
            must be less than window_length.
        return_trend : bool
            If `True`, the method will return a tuple of two elements
            (flattened_lc, trend_lc) where trend_lc is the removed trend.
        **kwargs : dict
            Dictionary of arguments to be passed to `scipy.signal.savgol_filter`.

        Returns
        -------
        flatten_lc : LightCurve object
            Flattened lightcurve.
        If `return_trend` is `True`, the method will also return:
        trend_lc : LightCurve object
            Trend in the lightcurve data
        """
        lc_clean = self.remove_nans()  # The SG filter does not allow NaNs
        trend_signal = signal.savgol_filter(x=lc_clean.flux,
                                            window_length=window_length,
                                            polyorder=polyorder, **kwargs)
        flatten_lc = copy.copy(lc_clean)
        flatten_lc.flux = lc_clean.flux / trend_signal
        flatten_lc.flux_err = lc_clean.flux_err / trend_signal

        if return_trend:
            trend_lc = copy.copy(lc_clean)
            trend_lc.flux = trend_signal
            return flatten_lc, trend_lc
        return flatten_lc

    def fold(self, period, phase=0.):
        """Folds the lightcurve at a specified ``period`` and ``phase``.

        This method returns a new ``LightCurve`` object in which the time
        values range between -0.5 to +0.5.  Data points which occur exactly
        at ``phase`` or an integer multiple of `phase + n*period` have time
        value 0.0.

        Parameters
        ----------
        period : float
            The period upon which to fold.
        phase : float, optional
            Time reference point.

        Returns
        -------
        folded_lightcurve : LightCurve object
            A new ``LightCurve`` in which the data are folded and sorted by
            phase.
        """
        fold_time = (((self.time - phase * period) / period) % 1)
        # fold time domain from -.5 to .5
        fold_time[fold_time > 0.5] -= 1
        sorted_args = np.argsort(fold_time)
        return LightCurve(fold_time[sorted_args],
                          self.flux[sorted_args],
                          flux_err=self.flux_err[sorted_args])

    def normalize(self):
        """Returns a normalized version of the lightcurve.

        The normalized lightcurve is obtained by dividing `flux` and `flux_err`
        by the median flux.

        Returns
        -------
        normalized_lightcurve : LightCurve object
            A new ``LightCurve`` in which `flux` and `flux_err` are divided
            by the median.
        """
        lc = copy.copy(self)
        lc.flux = lc.flux / np.nanmedian(lc.flux)
        lc.flux_err = lc.flux_err / np.nanmedian(lc.flux)
        return lc

    def remove_nans(self):
        """Removes cadences where the flux is NaN.

        Returns
        -------
        clean_lightcurve : LightCurve object
            A new ``LightCurve`` from which NaNs fluxes have been removed.
        """
        return self[~np.isnan(self.flux)]  # This will return a sliced copy

    def remove_outliers(self, sigma=5., return_mask=False, **kwargs):
        """Removes outlier flux values using sigma-clipping.

        This method returns a new LightCurve object from which flux values
        are removed if they are separated from the mean flux by `sigma` times
        the standard deviation.

        Parameters
        ----------
        sigma : float
            The number of standard deviations to use for clipping outliers.
            Defaults to 5.
        return_mask : bool
            Whether or not to return the mask indicating which data points
            were removed. Entries marked as `True` are considered outliers.
        **kwargs : dict
            Dictionary of arguments to be passed to `astropy.stats.sigma_clip`.

        Returns
        -------
        clean_lightcurve : LightCurve object
            A new ``LightCurve`` in which outliers have been removed.
        """
        outlier_mask = sigma_clip(data=self.flux, sigma=sigma, **kwargs).mask
        if return_mask:
            return self[~outlier_mask], outlier_mask
        return self[~outlier_mask]

    def bin(self, binsize=13, method='mean'):
        """Bins a lightcurve using a function defined by `method`
        on blocks of samples of size `binsize`.

        Parameters
        ----------
        binsize : int
            Number of cadences to include in every bin.
        method: str, one of 'mean' or 'median'
            The summary statistic to return for each bin. Default: 'mean'.

        Returns
        -------
        binned_lc : LightCurve object
            Binned lightcurve.

        Notes
        -----
        - If the ratio between the lightcurve length and the binsize is not
          a whole number, then the remainder of the data points will be
          ignored.
        - If the original lightcurve contains flux uncertainties (flux_err),
          the binned lightcurve will report the root-mean-square error.
          If no uncertainties are included, the binned curve will return the
          standard deviation of the data.
        """
        available_methods = ['mean', 'median']
        if method not in available_methods:
            raise ValueError("method must be one of: {}".format(available_methods))
        methodf = np.__dict__['nan' + method]

        n_bins = self.flux.size // binsize
        binned_lc = copy.copy(self)
        binned_lc.time = np.array([methodf(a) for a in np.array_split(self.time, n_bins)])
        binned_lc.flux = np.array([methodf(a) for a in np.array_split(self.flux, n_bins)])

        if self.flux_err is not None:
            # root-mean-square error
            binned_lc.flux_err = np.array(
                                    [np.sqrt(np.nansum(a**2))
                                     for a in np.array_split(self.flux_err, n_bins)]
                                 ) / binsize
        else:
            # compute the standard deviation from the data
            binned_lc.flux_err = np.array([np.nanstd(a)
                                           for a in np.array_split(self.flux, n_bins)])

        return binned_lc

    def cdpp(self, transit_duration=13, savgol_window=101, savgol_polyorder=2,
             sigma_clip=5.):
        """Estimate the CDPP noise metric using the Savitzky-Golay (SG) method.

        A common estimate of the noise in a lightcurve is the scatter that
        remains after all long term trends have been removed. This is the idea
        behind the Combined Differential Photometric Precision (CDPP) metric.
        The official Kepler Pipeline computes this metric using a wavelet-based
        algorithm to calculate the signal-to-noise of the specific waveform of
        transits of various durations. In this implementation, we use the
        simpler "sgCDPP proxy algorithm" discussed by Gilliland et al
        (2011ApJS..197....6G) and Van Cleve et al (2016PASP..128g5002V).

        The steps of this algorithm are:
            1. Remove low frequency signals using a Savitzky-Golay filter with
               window length `savgol_window` and polynomial order `savgol_polyorder`.
            2. Remove outliers by rejecting data points which are separated from
               the mean by `sigma_clip` times the standard deviation.
            3. Compute the standard deviation of a running mean with
               a configurable window length equal to `transit_duration`.

        We use a running mean (as opposed to block averaging) to strongly
        attenuate the signal above 1/transit_duration whilst retaining
        the original frequency sampling.  Block averaging would set the Nyquist
        limit to 1/transit_duration.

        Parameters
        ----------
        transit_duration : int, optional
            The transit duration in units of number of cadences. This is the
            length of the window used to compute the running mean. The default
            is 13, which corresponds to a 6.5 hour transit in data sampled at
            30-min cadence.
        savgol_window : int, optional
            Width of Savitsky-Golay filter in cadences (odd number).
            Default value 101 (2.0 days in Kepler Long Cadence mode).
        savgol_polyorder : int, optional
            Polynomial order of the Savitsky-Golay filter.
            The recommended value is 2.
        sigma_clip : float, optional
            The number of standard deviations to use for clipping outliers.
            The default is 5.

        Returns
        -------
        cdpp : float
            Savitzky-Golay CDPP noise metric in units parts-per-million (ppm).

        Notes
        -----
        This implementation is adapted from the Matlab version used by
        Jeff van Cleve but lacks the normalization factor used there:
        svn+ssh://murzim/repo/so/trunk/Develop/jvc/common/compute_SG_noise.m
        """
        if not isinstance(transit_duration, int):
            raise ValueError("transit_duration must be an integer in units "
                             "number of cadences, got {}.".format(transit_duration))

        detrended_lc = self.flatten(window_length=savgol_window,
                                    polyorder=savgol_polyorder)
        cleaned_lc = detrended_lc.remove_outliers(sigma=sigma_clip)
        mean = running_mean(data=cleaned_lc.flux, window_size=transit_duration)
        cdpp_ppm = np.std(mean) * 1e6
        return cdpp_ppm

    def plot(self, ax=None, normalize=True, xlabel='Time - 2454833 (days)',
             ylabel='Normalized Flux', title=None, color='#363636', linestyle="",
             fill=False, grid=True, **kwargs):
        """Plots the light curve.

        Parameters
        ----------
        ax : matplotlib.axes._subplots.AxesSubplot
            A matplotlib axes object to plot into. If no axes is provided,
            a new one will be generated.
        normalize : bool
            Normalize the lightcurve before plotting?
        xlabel : str
            Plot x axis label
        ylabel : str
            Plot y axis label
        title : str
            Plot set_title
        color: str
            Color to plot flux points
        fill: bool
            Shade the region between 0 and flux
        grid: bool
            Add a grid to the plot
        kwargs : dict
            Dictionary of arguments to be passed to `matplotlib.pyplot.plot`.

        Returns
        -------
        ax : matplotlib.axes._subplots.AxesSubplot
            The matplotlib axes object.
        """
        if ax is None:
            fig, ax = plt.subplots(1)
        if normalize:
            normalized_lc = self.normalize()
            flux, flux_err = normalized_lc.flux, normalized_lc.flux_err
        else:
            flux, flux_err = self.flux, self.flux_err
        if flux_err is None:
            ax.plot(self.time, flux, marker='o', color=color,
                    linestyle=linestyle, **kwargs)
        else:
            ax.errorbar(self.time, flux, flux_err, color=color,
                        linestyle=linestyle, **kwargs)
        if fill:
            ax.fill(self.time, flux, fc='#a8a7a7', linewidth=0.0, alpha=0.3)
        if grid:
            ax.grid(alpha=0.3)
        if 'label' in kwargs:
            ax.legend()
        if title is not None:
            ax.set_title(title)
        ax.set_xlabel(xlabel, {'color': 'k'})
        ax.set_ylabel(ylabel, {'color': 'k'})
        return ax

    def to_table(self):
        """Export the LightCurve as an AstroPy Table.

        Returns
        -------
        table : `astropy.table.Table` object
            An AstroPy Table with columns 'time', 'flux', and 'flux_err'.
        """
        return Table(data=(self.time, self.flux, self.flux_err),
                     names=('time', 'flux', 'flux_err'),
                     meta=self.meta)

    def to_pandas(self):
        """Export the LightCurve as a Pandas DataFrame.

        Returns
        -------
        dataframe : `pandas.DataFrame` object
            A dataframe indexed by `time` and containing the columns `flux`
            and `flux_err`.
        """
        try:
            import pandas as pd
        # lightkurve does not require pandas, so check for import success.
        except ImportError:
            raise ImportError("You need to install pandas to use the "
                              "LightCurve.to_pandas() method.")
        df = pd.DataFrame(data={'flux': self.flux, 'flux_err': self.flux_err},
                          index=self.time,
                          columns=['flux', 'flux_err'])
        df.index.name = 'time'
        df.meta = self.meta
        return df

    def to_csv(self, path_or_buf=None, **kwargs):
        """Writes the LightCurve to a csv file.

        Parameters
        ----------
        path_or_buf : string or file handle, default None
            File path or object, if None is provided the result is returned as
            a string.
        **kwargs : dict
            Dictionary of arguments to be passed to `pandas.DataFrame.to_csv()`.

        Returns
        -------
        csv : str or None
            Returns a csv-formatted string if `path_or_buf=None`,
            returns None otherwise.
        """
        return self.to_pandas().to_csv(path_or_buf=path_or_buf, **kwargs)


class KeplerLightCurve(LightCurve):
    """Defines a light curve class for NASA's Kepler and K2 missions.

    Attributes
    ----------
    time : array-like
        Time measurements
    flux : array-like
        Data flux for every time point
    flux_err : array-like
        Uncertainty on each flux data point
    centroid_col, centroid_row : array-like, array-like
        Centroid column and row coordinates as a function of time
    quality : array-like
        Array indicating the quality of each data point
    quality_bitmask : int
        Bitmask specifying quality flags of cadences that should be ignored
    channel : int
        Channel number
    campaign : int
        Campaign number
    quarter : int
        Quarter number
    mission : str
        Mission name
    cadenceno : array-like
        Cadence numbers corresponding to every time measurement
    keplerid : int
        Kepler ID number
    """

    def __init__(self, time, flux, flux_err=None, centroid_col=None,
                 centroid_row=None, quality=None, quality_bitmask=None,
                 channel=None, campaign=None, quarter=None, mission=None,
                 cadenceno=None, keplerid=None):
        super(KeplerLightCurve, self).__init__(time, flux, flux_err)
        self.centroid_col = self._validate_array(centroid_col, name='centroid_col')
        self.centroid_row = self._validate_array(centroid_row, name='centroid_row')
        self.quality = self._validate_array(quality, name='quality')
        self.quality_bitmask = quality_bitmask
        self.channel = channel
        self.campaign = campaign
        self.quarter = quarter
        self.mission = mission
        self.cadenceno = cadenceno
        self.keplerid = keplerid

    def __getitem__(self, key):
        lc = super(KeplerLightCurve, self).__getitem__(key)
        # Compared to `LightCurve`, we need to slice a few additional arrays:
        lc.quality = self.quality[key]
        lc.centroid_col = self.centroid_col[key]
        lc.centroid_row = self.centroid_row[key]
        return lc

    def __repr__(self):
<<<<<<< HEAD
        if self.mission.lower() == 'kepler':
=======
        if self.mission is None:
            return('KeplerLightCurve(ID: {})'.format(self.keplerid))
        elif self.mission.lower() == 'kepler':
>>>>>>> df7c69ea
            return('KeplerLightCurve(KIC: {})'.format(self.keplerid))
        elif self.mission.lower() == 'k2':
            return('KeplerLightCurve(EPIC: {})'.format(self.keplerid))

    def correct(self, method='sff', **kwargs):
        """Corrects a lightcurve for motion-dependent systematic errors.

        Parameters
        ----------
        method : str
            Method used to correct the lightcurve.
            Right now only 'sff' (Vanderburg's Self-Flat Fielding) is supported.
        kwargs : dict
            Dictionary of keyword arguments to be passed to the function
            defined by `method`.

        Returns
        -------
        new_lc : KeplerLightCurve object
            Corrected lightcurve
        """
        not_nan = np.isfinite(self.flux)
        if method == 'sff':
                from .correctors import SFFCorrector
                self.corrector = SFFCorrector()
                corrected_lc = self.corrector.correct(time=self.time[not_nan],
                                                      flux=self.flux[not_nan],
                                                      centroid_col=self.centroid_col[not_nan],
                                                      centroid_row=self.centroid_row[not_nan],
                                                      **kwargs)
        else:
            raise ValueError("method {} is not available.".format(method))
        new_lc = copy.copy(self)
        new_lc.time = corrected_lc.time
        new_lc.flux = corrected_lc.flux
        new_lc.flux_err = self.normalize().flux_err[not_nan]
        return new_lc

    def to_fits(self):
        raise NotImplementedError()


class TessLightCurve(LightCurve):
    """Defines a light curve class for NASA's TESS mission.

    Attributes
    ----------
    time : array-like
        Time measurements
    flux : array-like
        Data flux for every time point
    flux_err : array-like
        Uncertainty on each flux data point
    centroid_col, centroid_row : array-like, array-like
        Centroid column and row coordinates as a function of time
    quality : array-like
        Array indicating the quality of each data point
    quality_bitmask : int
        Bitmask specifying quality flags of cadences that should be ignored
    cadenceno : array-like
        Cadence numbers corresponding to every time measurement
    ticid : int
        Tess Input Catalog ID number
    """
    def __init__(self, time, flux, flux_err=None, centroid_col=None,
                 centroid_row=None, quality=None, quality_bitmask=None,
                 cadenceno=None, ticid=None):
        super(TessLightCurve, self).__init__(time, flux, flux_err)
        self.centroid_col = self._validate_array(centroid_col, name='centroid_col')
        self.centroid_row = self._validate_array(centroid_row, name='centroid_row')
        self.quality = self._validate_array(quality, name='quality')
        self.quality_bitmask = quality_bitmask
        self.mission = "TESS"
        self.cadenceno = cadenceno
        self.ticid = ticid

<<<<<<< HEAD
    def __repr__(self):
        return('TessLightCurve(TICID: {})'.format(self.ticid))

    def to_fits(self):
        raise NotImplementedError()


class LightCurveFile(object):
    """Defines a generic class to handle light curve files.

    Attributes
    ----------
    path : str
        Directory path or url to a lightcurve FITS file.
    kwargs : dict
        Keyword arguments to be passed to astropy.io.fits.open.
    """
    def __init__(self, path, **kwargs):
        self.path = path
        self.hdu = pyfits.open(self.path, **kwargs)

    def header(self, ext=0):
        """Header of the object at extension `ext`"""
        return self.hdu[ext].header

    @property
    def time(self):
        """Time measurements"""
        return self.hdu[1].data['TIME'][self.quality_mask]

    @property
    def timeobj(self):
        """Returns the human-readable date for all good-quality cadences."""
        return bkjd_to_time(self.time, self.hdu[1].data['TIMECORR'][self.quality_mask], self.hdu[1].header['TIMSLICE'])

    @property
    def SAP_FLUX(self):
        """Returns a LightCurve object for SAP_FLUX"""
        return self.get_lightcurve('SAP_FLUX')

    @property
    def PDCSAP_FLUX(self):
        """Returns a LightCurve object for PDCSAP_FLUX"""
        return self.get_lightcurve('PDCSAP_FLUX')

    @property
    def cadenceno(self):
        """Cadence number"""
        return self.hdu[1].data['CADENCENO'][self.quality_mask]

    def _flux_types(self):
        """Returns a list of available flux types for this light curve file"""
        types = [n for n in self.hdu[1].data.columns.names if 'FLUX' in n]
        types = [n for n in types if not ('ERR' in n)]
        return types


class KeplerLightCurveFile(LightCurveFile):
    """Defines a class for a given light curve FITS file from NASA's Kepler and
    K2 missions.

    Attributes
    ----------
    path : str
        Directory path or url to a lightcurve FITS file.
    quality_bitmask : str or int
        Bitmask specifying quality flags of cadences that should be ignored.
        If `None` is passed, then no cadences are ignored.
        If a string is passed, it has the following meaning:

            * default: recommended quality mask
            * hard: removes more flags, known to remove good data
            * hardest: removes all data that has been flagged
    kwargs : dict
        Keyword arguments to be passed to astropy.io.fits.open.
    """

    def __init__(self, path, quality_bitmask=KeplerQualityFlags.DEFAULT_BITMASK,
                 **kwargs):
        super(KeplerLightCurveFile, self).__init__(path, **kwargs)
        self.quality_bitmask = quality_bitmask
        self.quality_mask = self._quality_mask(quality_bitmask)

    @staticmethod
    def from_archive(target, cadence='long', quarter=None, month=None,
                     campaign=None, **kwargs):
        """Fetch a Light Curve File from the Kepler/K2 data archive at MAST.

        Raises an `ArchiveError` if a unique file cannot be found.  For example,
        this is the case if a target was observed in multiple Quarters and the
        quarter parameter is unspecified.

        Parameters
        ----------
        target : str or int
            KIC/EPIC ID or object name.
        cadence : str
            'long' or 'short'.
        quarter, campaign : int
            Kepler Quarter or K2 Campaign number.
        month : 1, 2, or 3
            For Kepler's prime mission, there are three short-cadence
            lightcurve files for each quarter, each covering one month.
            Hence, if cadence='short' you need to specify month=1, 2, or 3.
        kwargs : dict
            Keywords arguments passed to `KeplerLightCurveFile`.

        Returns
        -------
        tpf : KeplerLightCurveFile object.
        """
        products = search_kepler_lightcurve_products(target=target, cadence=cadence,
                                                     quarter=quarter, campaign=campaign)
        if cadence == 'short' and len(products) > 1:
            if month is None:
                raise ArchiveError("Found {} different lightcurve files "
                                   "for target {} in Quarter {}."
                                   "Please specify the month (1, 2, or 3)."
                                   "".format(len(products), target, quarter))
            products = Table(products[month+1])
        elif len(products) > 1:
            raise ArchiveError("Found {} different lightcurve files "
                               "for target {}. Please specify quarter/month "
                               "or campaign number."
                               "".format(len(products), target))
        elif len(products) < 1:
            raise ArchiveError("No lightcurve file found for {} at MAST.".format(target))
        path = download_products(products)[0]
        return KeplerLightCurveFile(path, **kwargs)

    def __repr__(self):
        if self.mission.lower() == 'kepler':
            return('KeplerLightCurveFile(KIC: {})'.format(self.keplerid))
        elif self.mission.lower() == 'k2':
            return('KeplerLightCurveFile(EPIC: {})'.format(self.keplerid))

    def _quality_mask(self, bitmask):
        """Returns a boolean mask which flags all good-quality cadences.

        Parameters
        ----------
        bitmask : str or int
            Bitmask. See ref. [1], table 2-3.

        Returns
        -------
        boolean_mask : array of bool
            Boolean array in which `True` means the data is of good quality.
        """
        if bitmask is None:
            return np.ones(len(self.hdu[1].data['TIME']), dtype=bool)

        if isinstance(bitmask, str):
            bitmask = KeplerQualityFlags.OPTIONS[bitmask]
        return (self.hdu[1].data['SAP_QUALITY'] & bitmask) == 0

    def get_lightcurve(self, flux_type, centroid_type='MOM_CENTR'):
        if flux_type in self._flux_types():
            return KeplerLightCurve(self.hdu[1].data['TIME'][self.quality_mask],
                                    self.hdu[1].data[flux_type][self.quality_mask],
                                    flux_err=self.hdu[1].data[flux_type + "_ERR"][self.quality_mask],
                                    centroid_col=self.hdu[1].data[centroid_type + "1"][self.quality_mask],
                                    centroid_row=self.hdu[1].data[centroid_type + "2"][self.quality_mask],
                                    quality=self.hdu[1].data['SAP_QUALITY'][self.quality_mask],
                                    quality_bitmask=self.quality_bitmask,
                                    channel=self.channel,
                                    campaign=self.campaign,
                                    quarter=self.quarter,
                                    mission=self.mission,
                                    cadenceno=self.cadenceno,
                                    keplerid=self.keplerid)
        else:
            raise KeyError("{} is not a valid flux type. Available types are: {}".
                           format(flux_type, self._flux_types))

    @property
    def channel(self):
        """Channel number"""
        return self.header(ext=0)['CHANNEL']

    @property
    def keplerid(self):
        return self.header(ext=0)['KEPLERID']

    @property
    def quarter(self):
        """Quarter number"""
        try:
            return self.header(ext=0)['QUARTER']
        except KeyError:
            return None

    @property
    def campaign(self):
        """Campaign number"""
        try:
            return self.header(ext=0)['CAMPAIGN']
        except KeyError:
            return None

    @property
    def mission(self):
        """Mission name"""
        return self.header(ext=0)['MISSION']

    def compute_cotrended_lightcurve(self, cbvs=[1, 2], **kwargs):
        """Returns a LightCurve object after cotrending the SAP_FLUX
        against the cotrending basis vectors.

        Parameters
        ----------
        cbvs : list of ints
            The list of cotrending basis vectors to fit to the data. For example,
            [1, 2] will fit the first two basis vectors.
        kwargs : dict
            Dictionary of keyword arguments to be passed to
            KeplerCBVCorrector.correct.

        Returns
        -------
        lc : LightCurve object
            CBV flux-corrected lightcurve.
        """
        return KeplerCBVCorrector(self).correct(cbvs=cbvs, **kwargs)

    def plot(self, flux_types=None, **kwargs):
        """Plot all the flux types in a light curve.

        Parameters
        ----------
        flux_types : str or list of str
            List of FLUX types to plot. Default is to plot all available.
        """
        if not ('ax' in kwargs):
            fig, ax = plt.subplots(1)
            kwargs['ax'] = ax
        if flux_types is None:
            flux_types = self._flux_types()
        if isinstance(flux_types, str):
            flux_types = [flux_types]
        for idx, ft in enumerate(flux_types):
            lc = self.get_lightcurve(ft)
            kwargs['color'] = 'C{}'.format(idx)
            lc.plot(label=ft, **kwargs)


class TessLightCurveFile(LightCurveFile):
    """Defines a class for a given light curve FITS file from NASA's TESS
    mission.

    Attributes
    ----------
    path : str
        Directory path or url to a lightcurve FITS file.
    quality_bitmask : str or int
        Bitmask specifying quality flags of cadences that should be ignored.
        If a string is passed, it has the following meaning:

            * default: recommended quality mask
            * hard: removes more flags, known to remove good data
            * hardest: removes all data that has been flagged
    kwargs : dict
        Keyword arguments to be passed to astropy.io.fits.open.
    """

    def __init__(self, path, quality_bitmask=TessQualityFlags.DEFAULT_BITMASK,
                 **kwargs):
        super(TessLightCurveFile, self).__init__(path, **kwargs)
        self.quality_bitmask = quality_bitmask
        self.quality_mask = self._quality_mask(quality_bitmask)
=======
    def __getitem__(self, key):
        lc = super(TessLightCurve, self).__getitem__(key)
        # Compared to `LightCurve`, we need to slice a few additional arrays:
        lc.quality = self.quality[key]
        lc.centroid_col = self.centroid_col[key]
        lc.centroid_row = self.centroid_row[key]
        return lc
>>>>>>> df7c69ea

    def __repr__(self):
        return('TessLightCurve(TICID: {})'.format(self.ticid))

    def to_fits(self):
        raise NotImplementedError()


def iterative_box_period_search(lc, niters=2, min_period=0.5, max_period=30,
                                nperiods=501, period_scale='log'):
    """
    Implements a routine to find box-like transit events.
    This function fits a "box" model defined as:

    .. math::

        \Pi (t) = h - d\cdot \mathbb{I}(t_0 \leq t_i \leq t_0 + w)

    in which :math:`\mathbb{I}` is the indicator function.

    It turns out that, in a iid Gaussian noise setting, the parameters
    :math:`h` and :math:`d`, respectively, the amplitude and the depth
    of the box, can be solved analytically.

    Hence, this function iterates between two procedures:
    (i) compute :math:`h` and :math:`d` for given :math:`t_0` and :math:`w`
    (ii) numerically optimize for :math:`t_0` and :math:`w` given :math:`h`
    and :math:`d`.

    This procedure is done to a list of `nperiods` periods between `min_period`
    and `max_period`. It's assumed that the best period is the one that
    maximizes the posterior probability of the fit.

    Parameters
    ----------
    lc : LightCurve object
        An object from KeplerLightCurve or LightCurve.
        Note that flattening the lightcurve beforehand does aid the quest
        for the transit period.
    min_period : float
        Minimum period to search for. Units must be the same as `lc.time`.
    max_period : float
        Maximum period to search for. Units must be the same as `lc.time`.
    nperiods : int
        Number of periods to search between `min_period` and `max_period`.
    period_scale : str
        Type of the scale used to create the grid of periods between `min_period`
        and `max_period` used to search for the best period.
        Options are `linear`, `log`, or `inverse`.

    Returns
    -------
    log_posterior : list
        Log posterior (up to an additive constant) of the fit. The "best"
        period is therefore the one that maximizes the log posterior
        probability.
    trial_periods : numpy array
        List of trial periods.
    best_period : float
        Best period.

    Notes
    -----
    This function is experimental. Changes may be made in both its signature
    and implementation.
    """

    t = np.linspace(-.5, .5, len(lc.time))
    logprior_to = oktopus.prior.UniformPrior(lb=-.5, ub=.5)
    logprior_width = oktopus.prior.UniformPrior(lb=1e-3, ub=.2)
    m = np.nanmean(lc.flux)

    def logposterior(args, amplitude=None, depth=None, data=None):
        """Defines the negative of log of the joint posterior distribution of
        the start time of the transit `to` and the transit duration `w`.
        """
        to, width = args
        out_of_transit = (t < to) + (t >= to + width)
        in_transit = np.logical_not(out_of_transit)
        ll = ((data - amplitude) ** 2 * out_of_transit
              + (data - (amplitude - depth)) ** 2 * in_transit)
        return np.nansum(ll) + logprior_to(to) + logprior_width(width)

    def opt_amplitude(width, depth):
        """The MAP estimator for the amplitude of the lightcurve given that
        `to` and `w` have joint uniform prior distribution.
        """
        return width * depth + m

    def opt_depth(to, width, data):
        """The MAP estimator for the transit depth given that `to` and `w`
        have joint uniform prior distribution.
        """
        in_transit = (t < to + width) * (t >= to)
        n = np.nanmean(data[in_transit])
        return (m - n) / (1 - width)

    if period_scale == 'linear':
        trial_periods = np.linspace(min_period, max_period, nperiods)
    elif period_scale == 'log':
        trial_periods = np.logspace(np.log10(min_period), np.log10(max_period), nperiods)
    elif period_scale == 'inverse':
        trial_periods = 1 / np.linspace(1/max_period, 1/min_period, nperiods)
    else:
        raise ValueError("period_scale must be one of {}. Got {}."
                         .format("{'linear', 'log', 'inverse'}", period_scale))

    log_posterior, snr_d = [], []
    for p in tqdm(trial_periods):
        folded = lc.fold(period=p)
        # heuristically define initial guesses for the parameters
        amplitude_star, depth_star = m, 1e-4
        width_star = .1
        if np.nanmean(folded.flux[t < 0]) > np.nanmean(folded.flux[t > 0]):
            to_star = .25
        else:
            to_star = -.25
        for i in range(niters):
            # optimize the joint log posterior of to and width
            res = minimize(logposterior, x0=(to_star, width_star),
                           args=(amplitude_star, depth_star, folded.flux),
                           method='powell')
            to_star, width_star = res.x
            # compute the depth and amplitude using MAP
            depth_star = opt_depth(to_star, width_star, folded.flux)
            amplitude_star = opt_amplitude(width_star, depth_star)
        log_posterior.append(-res.fun)
        snr_d.append(depth_star * np.sqrt(width_star))

    return log_posterior, trial_periods, trial_periods[np.argmax(log_posterior)]<|MERGE_RESOLUTION|>--- conflicted
+++ resolved
@@ -536,13 +536,9 @@
         return lc
 
     def __repr__(self):
-<<<<<<< HEAD
-        if self.mission.lower() == 'kepler':
-=======
         if self.mission is None:
             return('KeplerLightCurve(ID: {})'.format(self.keplerid))
         elif self.mission.lower() == 'kepler':
->>>>>>> df7c69ea
             return('KeplerLightCurve(KIC: {})'.format(self.keplerid))
         elif self.mission.lower() == 'k2':
             return('KeplerLightCurve(EPIC: {})'.format(self.keplerid))
@@ -619,7 +615,6 @@
         self.cadenceno = cadenceno
         self.ticid = ticid
 
-<<<<<<< HEAD
     def __repr__(self):
         return('TessLightCurve(TICID: {})'.format(self.ticid))
 
@@ -890,7 +885,7 @@
         super(TessLightCurveFile, self).__init__(path, **kwargs)
         self.quality_bitmask = quality_bitmask
         self.quality_mask = self._quality_mask(quality_bitmask)
-=======
+
     def __getitem__(self, key):
         lc = super(TessLightCurve, self).__getitem__(key)
         # Compared to `LightCurve`, we need to slice a few additional arrays:
@@ -898,7 +893,6 @@
         lc.centroid_col = self.centroid_col[key]
         lc.centroid_row = self.centroid_row[key]
         return lc
->>>>>>> df7c69ea
 
     def __repr__(self):
         return('TessLightCurve(TICID: {})'.format(self.ticid))
