--- conflicted
+++ resolved
@@ -25,12 +25,8 @@
       packages=['lightkurve'],
       install_requires=['numpy>=1.11', 'astropy>=1.3', 'scipy>=0.19.0',
                         'matplotlib>=1.5.3', 'tqdm', 'oktopus', 'bs4',
-<<<<<<< HEAD
-                        'requests', 'astroquery>=0.3.7', 'celerite'],
-=======
-                        'requests', 'astroquery>=0.3.7',
+                        'requests', 'astroquery>=0.3.7', 'celerite',
                         'bokeh>=0.12.15', 'ipywidgets>=7.2.0'],
->>>>>>> 60331fec
       setup_requires=['pytest-runner'],
       tests_require=['pytest', 'pytest-cov', 'pytest-remotedata'],
       include_package_data=True,
